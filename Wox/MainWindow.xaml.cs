--- conflicted
+++ resolved
@@ -46,210 +46,6 @@
         public static bool initialized = false;
 
         private static readonly List<Result> waitShowResultList = new List<Result>();
-<<<<<<< HEAD
-		private readonly GlobalHotkey globalHotkey = new GlobalHotkey();
-		private readonly KeyboardSimulator keyboardSimulator = new KeyboardSimulator(new InputSimulator());
-		private readonly Storyboard progressBarStoryboard = new Storyboard();
-		private bool WinRStroked;
-		private NotifyIcon notifyIcon;
-		private bool queryHasReturn;
-		private string lastQuery;
-		private ToolTip toolTip = new ToolTip();
-
-		private bool isCMDMode = false;
-		private bool ignoreTextChange = false;
-		#endregion
-
-		#region Public API
-
-		public void ChangeQuery(string query, bool requery = false) {
-			tbQuery.Text = query;
-			tbQuery.CaretIndex = tbQuery.Text.Length;
-			if (requery) {
-				TextBoxBase_OnTextChanged(null, null);
-			}
-		}
-
-		public void CloseApp() {
-			notifyIcon.Visible = false;
-			Close();
-			Environment.Exit(0);
-		}
-
-		public void HideApp() {
-			HideWox();
-		}
-
-		public void ShowApp() {
-			ShowWox();
-		}
-
-		public void ShowMsg(string title, string subTitle, string iconPath) {
-			var m = new Msg { Owner = GetWindow(this) };
-			m.Show(title, subTitle, iconPath);
-		}
-
-		public void OpenSettingDialog() {
-			WindowOpener.Open<SettingWindow>(this);
-		}
-
-		public void ShowCurrentResultItemTooltip(string text) {
-			toolTip.Content = text;
-			toolTip.IsOpen = true;
-		}
-
-		public void StartLoadingBar() {
-			Dispatcher.Invoke(new Action(StartProgress));
-		}
-
-		public void StopLoadingBar() {
-			Dispatcher.Invoke(new Action(StopProgress));
-		}
-
-		#endregion
-
-		public MainWindow() {
-			InitializeComponent();
-
-		    if (UserSettingStorage.Instance.OpacityMode == OpacityMode.LayeredWindow)
-				this.AllowsTransparency = true;
-
-			System.Net.WebRequest.RegisterPrefix("data", new DataWebRequestFactory());
-
-			progressBar.ToolTip = toolTip;
-			InitialTray();
-			resultCtrl.OnMouseClickItem += AcceptSelect;
-
-			ThreadPool.SetMaxThreads(30, 10);
-			try {
-				SetTheme(UserSettingStorage.Instance.Theme);
-			}
-			catch (Exception) {
-				SetTheme(UserSettingStorage.Instance.Theme = "Dark");
-			}
-
-			SetHotkey(UserSettingStorage.Instance.Hotkey, OnHotkey);
-			SetCustomPluginHotkey();
-
-			globalHotkey.hookedKeyboardCallback += KListener_hookedKeyboardCallback;
-
-			this.Closing += MainWindow_Closing;
-		}
-
-		void MainWindow_Closing(object sender, System.ComponentModel.CancelEventArgs e) {
-			UserSettingStorage.Instance.WindowLeft = Left;
-			UserSettingStorage.Instance.WindowTop = Top;
-			UserSettingStorage.Instance.Save();
-			this.HideWox();
-			e.Cancel = true;
-		}
-
-		private void MainWindow_OnLoaded(object sender, RoutedEventArgs e) {
-			if (UserSettingStorage.Instance.WindowLeft == 0
-				&& UserSettingStorage.Instance.WindowTop == 0)
-			{
-				Left = UserSettingStorage.Instance.WindowLeft 
-					 = (SystemParameters.PrimaryScreenWidth - ActualWidth) / 2;
-				Top = UserSettingStorage.Instance.WindowTop 
-					= (SystemParameters.PrimaryScreenHeight - ActualHeight) / 5;
-			}
-			else {
-				Left = UserSettingStorage.Instance.WindowLeft;
-				Top = UserSettingStorage.Instance.WindowTop;
-			}
-
-			Plugins.Init();
-
-			InitProgressbarAnimation();
-
-			//only works for win7+
-			if (UserSettingStorage.Instance.OpacityMode == OpacityMode.DWM)
-				DwmDropShadow.DropShadowToWindow(this);
-
-			this.Background = Brushes.Transparent;
-			HwndSource.FromHwnd(new WindowInteropHelper(this).Handle).CompositionTarget.BackgroundColor = Color.FromArgb(0, 0, 0, 0);
-
-			WindowIntelopHelper.DisableControlBox(this);
-		}
-
-		public void SetHotkey(string hotkeyStr, EventHandler<HotkeyEventArgs> action) {
-			var hotkey = new HotkeyModel(hotkeyStr);
-			try {
-				HotkeyManager.Current.AddOrReplace(hotkeyStr, hotkey.CharKey, hotkey.ModifierKeys, action);
-			}
-			catch (Exception) {
-				MessageBox.Show("Register hotkey: " + hotkeyStr + " failed.");
-			}
-		}
-
-		public void RemoveHotkey(string hotkeyStr) {
-			if (!string.IsNullOrEmpty(hotkeyStr)) {
-				HotkeyManager.Current.Remove(hotkeyStr);
-			}
-		}
-
-		private void SetCustomPluginHotkey() {
-			if (UserSettingStorage.Instance.CustomPluginHotkeys == null) return;
-			foreach (CustomPluginHotkey hotkey in UserSettingStorage.Instance.CustomPluginHotkeys) {
-				CustomPluginHotkey hotkey1 = hotkey;
-				SetHotkey(hotkey.Hotkey, delegate {
-					ShowApp();
-					ChangeQuery(hotkey1.ActionKeyword, true);
-				});
-			}
-		}
-
-		private void OnHotkey(object sender, HotkeyEventArgs e) {
-			if (!IsVisible) {
-				ShowWox();
-			}
-			else {
-				HideWox();
-			}
-			e.Handled = true;
-		}
-
-		private void InitProgressbarAnimation() {
-			var da = new DoubleAnimation(progressBar.X2, ActualWidth + 100, new Duration(new TimeSpan(0, 0, 0, 0, 1600)));
-			var da1 = new DoubleAnimation(progressBar.X1, ActualWidth, new Duration(new TimeSpan(0, 0, 0, 0, 1600)));
-			Storyboard.SetTargetProperty(da, new PropertyPath("(Line.X2)"));
-			Storyboard.SetTargetProperty(da1, new PropertyPath("(Line.X1)"));
-			progressBarStoryboard.Children.Add(da);
-			progressBarStoryboard.Children.Add(da1);
-			progressBarStoryboard.RepeatBehavior = RepeatBehavior.Forever;
-			progressBar.Visibility = Visibility.Hidden;
-			progressBar.BeginStoryboard(progressBarStoryboard);
-		}
-
-		private void InitialTray() {
-			notifyIcon = new NotifyIcon { Text = "Wox", Icon = Properties.Resources.app, Visible = true };
-			notifyIcon.Click += (o, e) => ShowWox();
-			var open = new MenuItem("Open");
-			open.Click += (o, e) => ShowWox();
-			var setting = new MenuItem("Settings");
-			setting.Click += (o, e) => OpenSettingDialog();
-			var exit = new MenuItem("Exit");
-			exit.Click += (o, e) => CloseApp();
-			MenuItem[] childen = { open, setting, exit };
-			notifyIcon.ContextMenu = new ContextMenu(childen);
-		}
-
-		private void TextBoxBase_OnTextChanged(object sender, TextChangedEventArgs e) {
-			if (ignoreTextChange) { ignoreTextChange = false; return; }
-
-			lastQuery = tbQuery.Text;
-			toolTip.IsOpen = false;
-			resultCtrl.Dirty = true;
-			Dispatcher.DelayInvoke("UpdateSearch",
-				o => {
-					Dispatcher.DelayInvoke("ClearResults", i => {
-						// first try to use clear method inside resultCtrl, which is more closer to the add new results
-						// and this will not bring splash issues.After waiting 30ms, if there still no results added, we
-						// must clear the result. otherwise, it will be confused why the query changed, but the results
-						// didn't.
-						if (resultCtrl.Dirty) resultCtrl.Clear();
-					}, TimeSpan.FromMilliseconds(100), null);
-=======
         private readonly GlobalHotkey globalHotkey = new GlobalHotkey();
         private readonly KeyboardSimulator keyboardSimulator = new KeyboardSimulator(new InputSimulator());
         private readonly Storyboard progressBarStoryboard = new Storyboard();
@@ -487,7 +283,7 @@
             notifyIcon.Click += (o, e) => ShowWox();
             var open = new MenuItem("Open");
             open.Click += (o, e) => ShowWox();
-            var setting = new MenuItem("Setting");
+            var setting = new MenuItem("Settings");
             setting.Click += (o, e) => OpenSettingDialog();
             var exit = new MenuItem("Exit");
             exit.Click += (o, e) => CloseApp();
@@ -513,7 +309,6 @@
                         // didn't.
                         if (resultCtrl.Dirty) resultCtrl.Clear();
                     }, TimeSpan.FromMilliseconds(100), null);
->>>>>>> 855d75f1
                     queryHasReturn = false;
                     var q = new Query(lastQuery);
                     CommandFactory.DispatchCommand(q);
